--- conflicted
+++ resolved
@@ -169,16 +169,10 @@
 //! let client_secret = "m6nuam2b2zgn2fw8actt8hwdummz1g".to_owned();
 //! let storage = CustomTokenStorage { /* ... */ };
 //!
-<<<<<<< HEAD
-//! let config = ClientConfig::new_simple(
-//!     RefreshingLoginCredentials::new(client_id, client_secret, storage)
-//! );
-=======
-//! let credentials = RefreshingLoginCredentials::new(login_name, client_id, client_secret, storage);
+//! let credentials = RefreshingLoginCredentials::new(client_id, client_secret, storage);
 //! // It is also possible to use the same credentials in other places
 //! // such as API calls by cloning them.
 //! let config = ClientConfig::new_simple(credentials);
->>>>>>> d62057d6
 //! // then create your client and use it
 //! # }
 //! ```
