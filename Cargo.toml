--- conflicted
+++ resolved
@@ -23,14 +23,8 @@
 tokio-native-tls = { version = "0.1.0", optional = true }
 native-tls = { version = "0.2.4", optional = true }
 reqwest = { version = "0.10.6", features= ["json"], optional = true }
-<<<<<<< HEAD
-serde = { version = "1.0.114", features = ["derive"], optional = true }
+serde = { version = "1.0.115", features = ["derive"], optional = true }
 metrics = { version = "0.12.1", optional = true }
-=======
-serde = { version = "1.0.115", features = ["derive"], optional = true }
-readonly = "0.1.6"
-metrics = "0.12.1"
->>>>>>> a9506543
 
 [dev-dependencies]
 maplit = "1.0.2"
