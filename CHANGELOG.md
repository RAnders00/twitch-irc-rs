--- conflicted
+++ resolved
@@ -18,12 +18,8 @@
   Some accompanying items have also been made `pub` in the crate.
 - Breaking: Updated `metrics` to version 0.16.
 - Minor: Added `timeout`, `untimeout`, `ban` and `unban` methods to `TwitchIRCClient` (#110)
-<<<<<<< HEAD
-- Minor: Added `serde-commands-support` feature, adding the ability to serialize or deserialize the command structs using serde.
-- Bugfix: Metrics are no longer initialized without all the labels, resulting in several metrics lingering around at zero forever. (#109)
-=======
-- Minor: Metrics are no longer initialized, undoing the change introduced with v2.2.0 (#109)
->>>>>>> 7497b83c
+- Minor: Added `serde-commands-support` feature, adding the ability to serialize or deserialize the command structs using serde. (#120)
+- Minor: Metrics are no longer initialized, undoing the change introduced with v2.2.0 (#129)
 
 ## v2.2.0
 
