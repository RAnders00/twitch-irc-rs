--- conflicted
+++ resolved
@@ -3,7 +3,6 @@
 
 ## Unversioned
 
-<<<<<<< HEAD
 - Breaking: Transports were refactored slightly:  
   Renamed `twitch_irc::TCPTransport` to `SecureTCPTransport`, added `PlainTCPTransport` for plain-text IRC connections.  
   Renamed `twitch_irc::WSSTransport` to `SecureWSTransport`, added `PlainWSTransport` for plain-text IRC-over-WebSocket-connections.  
@@ -17,9 +16,7 @@
     - `transport-ws-rustls-webpki-roots` - Enables `SecureWSTransport` using rustls with Mozilla's root certificates (same as above)
   
   Some accompanying items have also been made `pub` in the crate. 
-=======
 - Minor: Added `timeout`, `untimeout`, `ban` and `unban` methods to `TwitchIRCClient` (#110)
->>>>>>> 864b17a8
 - Bugfix: Metrics are no longer initialized without all the labels, resulting in several metrics lingering around at zero forever. (#109)
 
 ## v2.2.0
