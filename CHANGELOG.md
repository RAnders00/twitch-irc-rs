--- conflicted
+++ resolved
@@ -3,11 +3,8 @@
 
 ## Unversioned
 
-<<<<<<< HEAD
 - Minor: Added `timeout`, `untimeout`, `ban` and `unban` to `TwitchIRCClient` (#110)
-=======
 - Bugfix: Metrics are no longer initialized without all the labels, resulting in several metrics lingering around at zero forever. (#109)
->>>>>>> e82f4719
 
 ## v2.2.0
 
